--- conflicted
+++ resolved
@@ -10,9 +10,6 @@
 #    entries.
 #
 ################################################################################
-<<<<<<< HEAD
-2014-09-14 Peter Simon <psimon.kflog@gmail.com>
-=======
 
   * Issue #27 fixed. Threshold #1.. should be named in Map Elements.
 
@@ -23,7 +20,6 @@
   * Issue #27 fixed. Map Scale Settings limits and units.
 
 2014-09-15 Axel Pauli <kflog.cumulus@gmail.com>
->>>>>>> c101691a
 
   * License.rtf and License_beta.rtf updated for next Windows shipment
 
